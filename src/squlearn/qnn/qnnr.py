--- conflicted
+++ resolved
@@ -239,9 +239,6 @@
         self._is_fitted = True
 
     def _fit(self, X, y, weights: np.ndarray = None) -> None:
-<<<<<<< HEAD
-        """Internal fit function."""
-=======
         """Internal fit function.
 
         Args:
@@ -251,7 +248,6 @@
                 Labels
             weights: Weights for each data point
         """
->>>>>>> c41e47de
         if self.callback == "pbar":
             self._pbar = tqdm(total=self._total_iterations, desc="fit", file=sys.stdout)
         self.partial_fit(X, y, weights)
