"""Tests for QNNRegressor"""

<<<<<<< HEAD
import io
=======
import random
>>>>>>> 1b0adcd9
import pytest

import numpy as np
from sklearn.datasets import make_regression
from sklearn.preprocessing import MinMaxScaler

from squlearn import Executor
from squlearn.observables import SummedPaulis
from squlearn.encoding_circuit import ChebyshevRx
from squlearn.optimizers import SLSQP, Adam
from squlearn.qnn import QNNRegressor, SquaredLoss


class TestQNNRegressor:
    """Test class for QNNRegressor."""

    @pytest.fixture(scope="module")
    def data(self) -> tuple[np.ndarray, np.ndarray]:
        """Test data module."""
        # pylint: disable=unbalanced-tuple-unpacking
        X, y = make_regression(n_samples=6, n_features=1, random_state=42)
        scl = MinMaxScaler((0.1, 0.9))
        X = scl.fit_transform(X, y)
        return X, y

    @pytest.fixture(scope="module")
    def qnn_regressor(self) -> QNNRegressor:
        """QNNRegressor module."""
        random_device = np.random.default_rng(seed=30)
        executor = Executor()
        pqc = ChebyshevRx(num_qubits=2, num_layers=1)
        operator = SummedPaulis(num_qubits=2)
        loss = SquaredLoss()
        optimizer = SLSQP(options={"maxiter": 2})
        param_ini = random_device.random(pqc.num_parameters)
        param_op_ini = random_device.random(operator.num_parameters)
        return QNNRegressor(pqc, operator, executor, loss, optimizer, param_ini, param_op_ini)

    @pytest.fixture(scope="module")
    def qnn_regressor_2out(self) -> QNNRegressor:
        """QNNRegressor module."""
        random_device = np.random.default_rng(seed=30)
        executor = Executor()
        pqc = ChebyshevRx(num_qubits=2, num_layers=1)
        operator = [SummedPaulis(num_qubits=2), SummedPaulis(num_qubits=2)]
        loss = SquaredLoss()
        optimizer = SLSQP(options={"maxiter": 2})
        param_ini = random_device.random(pqc.num_parameters)
        param_op_ini = random_device.random(sum(op.num_parameters for op in operator))
        return QNNRegressor(pqc, operator, executor, loss, optimizer, param_ini, param_op_ini)

    def test_predict_unfitted(self, qnn_regressor, data):
        """Tests concerning the unfitted QNNRegressor.

        Tests include
            - whether `_is_fitted` is False
            - whether a RuntimeError is raised
        """
        X, _ = data
        assert not qnn_regressor._is_fitted
        with pytest.raises(RuntimeError, match="The model is not fitted."):
            qnn_regressor.predict(X)

    def test_fit(self, qnn_regressor, data):
        """Tests concerning the fit function of the QNNRegressor.

        Tests include
            - whether `_is_fitted` is set True
            - whether `_param` is updated
            - whether `_param_op` is updated
        """
        X, y = data
        qnn_regressor.fit(X, y)
        assert qnn_regressor._is_fitted
        assert not np.allclose(qnn_regressor.param, qnn_regressor.param_ini)
        assert not np.allclose(qnn_regressor.param_op, qnn_regressor.param_op_ini)

    def test_list_input(self, qnn_regressor, data):
        """Test concerning the fit function with list y.

        Tests include
            - whether `_is_fitted` is set True
            - whether `_param` is updated
            - whether `_param_op` is updated
        """
        X, y = data
        qnn_regressor.fit(X.tolist(), y.tolist())
        assert qnn_regressor._is_fitted
        assert not np.allclose(qnn_regressor.param, qnn_regressor.param_ini)
        assert not np.allclose(qnn_regressor.param_op, qnn_regressor.param_op_ini)

    def test_fit_2out(self, qnn_regressor_2out, data):
        """Tests concerning the fit function of the QNNRegressor for 2 outputs.

        Tests include
            - whether `_is_fitted` is set True
            - whether `_param` is updated
            - whether `_param_op` is updated
        """
        X, y = data
        y = np.array([y, y]).T
        qnn_regressor_2out.fit(X, y)
        assert qnn_regressor_2out._is_fitted
        assert not np.allclose(qnn_regressor_2out.param, qnn_regressor_2out.param_ini)
        assert not np.allclose(qnn_regressor_2out.param_op, qnn_regressor_2out.param_op_ini)

    def test_partial_fit(self, qnn_regressor, data):
        """Tests concerning the partial_fit function of the QNNRegressor.

        Tests include
            - whether `_param` is the same after two calls to fit
            - whether `_param` is different after a call to partial_fit and a call to fit
        """
        X, y = data

        qnn_regressor.fit(X, y)
        param_1 = qnn_regressor.param
        qnn_regressor.partial_fit(X, y)
        param_2 = qnn_regressor.param
        qnn_regressor.fit(X, y)
        param_3 = qnn_regressor.param

        assert np.allclose(param_1, param_3)
        assert not np.allclose(param_2, param_3)

    def test_fit_minibtach(self, qnn_regressor, data):
        """Tests concerning fit with mini-batch GD.

        Tests include
            - whether `_is_fitted` is True
            - whether `_param` is updated
            - whether `_param_op` is updated
        """
        X, y = data

        qnn_regressor._optimizer = Adam({"maxiter_total": 10, "maxiter": 2, "lr": 0.1})
        qnn_regressor.set_params(
            batch_size=2,
            epochs=2,
            shuffle=True,
        )
        qnn_regressor.fit(X, y)

        assert qnn_regressor._is_fitted
        assert not np.allclose(qnn_regressor.param, qnn_regressor.param_ini)
        assert not np.allclose(qnn_regressor.param_op, qnn_regressor.param_op_ini)

    def test_fit_minibtach_2out(self, qnn_regressor_2out, data):
        """Tests concerning fit with mini-batch GD for two outputs.

        Tests include
            - whether `_is_fitted` is True
            - whether `_param` is updated
            - whether `_param_op` is updated
        """
        X, y = data
        y = np.array([y, y]).T
        qnn_regressor_2out._optimizer = Adam({"maxiter_total": 10, "maxiter": 2, "lr": 0.1})
        qnn_regressor_2out.set_params(
            batch_size=2,
            epochs=2,
            shuffle=True,
        )
        qnn_regressor_2out.fit(X, y)

        assert qnn_regressor_2out._is_fitted
        assert not np.allclose(qnn_regressor_2out.param, qnn_regressor_2out.param_ini)
        assert not np.allclose(qnn_regressor_2out.param_op, qnn_regressor_2out.param_op_ini)

    def test_predict(self, qnn_regressor, data):
        """Tests concerning the predict function of the QNNRegressor.

        Tests include
            - whether the prediction output is correct
        """
        X, y = data
        qnn_regressor._param = np.linspace(0.1, 0.4, 4)
        qnn_regressor._param_op = np.linspace(0.1, 0.3, 3)
        qnn_regressor._is_fitted = True
        y_pred = qnn_regressor.predict(X)

        assert isinstance(y_pred, np.ndarray)
        assert y_pred.shape == y.shape
        assert np.allclose(
            y_pred,
            np.array([0.50619332, 0.4905991, 0.51004432, 0.48826691, 0.5372742, 0.48826651]),
        )

    def test_set_params_and_fit(self, qnn_regressor, data):
        """
        Tests fit after changing parameters that alter the number of parameters of the pqc.

        Tests include
            - whether `_is_fitted` is True
            - whether `_param` is updated
            - whether `_param_op` is updated
        """
        X, y = data
        qnn_regressor.set_params(num_layers=3)
        qnn_regressor.fit(X, y)

        assert qnn_regressor._is_fitted
<<<<<<< HEAD
        assert not np.allclose(qnn_regressor.param, qnn_regressor.param_ini)
        assert not np.allclose(qnn_regressor.param_op, qnn_regressor.param_op_ini)

    def test_serialization(self, qnn_regressor, request, data):
        """Tests concerning the serialization of the QNNRegressor."""

        X, y = data
        qnn_regressor.fit(X, y)

        buffer = io.BytesIO()
        qnn_regressor.dump(buffer)

        predict_before = qnn_regressor.predict(X)

        buffer.seek(0)
        instance_loaded = QNNRegressor.load(buffer, Executor())
        predict_after = instance_loaded.predict(X)

        assert isinstance(instance_loaded, QNNRegressor)
        assert np.allclose(predict_before, predict_after, atol=1e-6)
=======
        assert len(qnn_regressor.param) != len(qnn_regressor.param_ini)
        assert not np.allclose(qnn_regressor.param_op, qnn_regressor.param_op_ini)
>>>>>>> 1b0adcd9
<|MERGE_RESOLUTION|>--- conflicted
+++ resolved
@@ -1,10 +1,6 @@
 """Tests for QNNRegressor"""
 
-<<<<<<< HEAD
 import io
-=======
-import random
->>>>>>> 1b0adcd9
 import pytest
 
 import numpy as np
@@ -207,8 +203,7 @@
         qnn_regressor.fit(X, y)
 
         assert qnn_regressor._is_fitted
-<<<<<<< HEAD
-        assert not np.allclose(qnn_regressor.param, qnn_regressor.param_ini)
+        assert len(qnn_regressor.param) != len(qnn_regressor.param_ini)
         assert not np.allclose(qnn_regressor.param_op, qnn_regressor.param_op_ini)
 
     def test_serialization(self, qnn_regressor, request, data):
@@ -227,8 +222,4 @@
         predict_after = instance_loaded.predict(X)
 
         assert isinstance(instance_loaded, QNNRegressor)
-        assert np.allclose(predict_before, predict_after, atol=1e-6)
-=======
-        assert len(qnn_regressor.param) != len(qnn_regressor.param_ini)
-        assert not np.allclose(qnn_regressor.param_op, qnn_regressor.param_op_ini)
->>>>>>> 1b0adcd9
+        assert np.allclose(predict_before, predict_after, atol=1e-6)